from copy import deepcopy
import numpy as np


def merge(dict1, dict2):
    keys = np.unique(list(dict1.keys()) + list(dict2.keys()))
    keys = np.unique(keys)
    res = {}
    for k in keys:
        all_configs = []
        if dict1.get(k) is not None:
            all_configs += list(dict1[k])
        if dict2.get(k) is not None:
            all_configs += list(dict2[k])
        if len(all_configs) > 0:
            res[k] = tuple(np.unique(all_configs))
    return res


if __name__ == "__main__":
    # after the Nature Methods paper we switch our evaluation to a different (more stable/high quality) set of
    # datasets for evaluation and future development
    configurations_all = {
        2: ("3d_fullres", "2d"),
        3: ("2d", "3d_lowres", "3d_fullres", "3d_cascade_fullres"),
        4: ("2d", "3d_fullres"),
        5: ("2d", "3d_fullres"),
        8: ("2d", "3d_lowres", "3d_fullres", "3d_cascade_fullres"),
        10: ("2d", "3d_lowres", "3d_fullres", "3d_cascade_fullres"),
        17: ("2d", "3d_lowres", "3d_fullres", "3d_cascade_fullres"),
        24: ("2d", "3d_fullres"),
        27: ("2d", "3d_fullres"),
        38: ("2d", "3d_fullres"),
        55: ("2d", "3d_lowres", "3d_fullres", "3d_cascade_fullres"),
        137: ("2d", "3d_fullres"),
        220: ("2d", "3d_lowres", "3d_fullres", "3d_cascade_fullres"),
        # 221: ("2d", "3d_lowres", "3d_fullres", "3d_cascade_fullres"),
        223: ("2d", "3d_lowres", "3d_fullres", "3d_cascade_fullres"),
    }

    configurations_3d_fr_only = {
        i: ("3d_fullres", ) for i in configurations_all if "3d_fullres" in configurations_all[i]
    }

    configurations_3d_c_only = {
        i: ("3d_cascade_fullres", ) for i in configurations_all if "3d_cascade_fullres" in configurations_all[i]
    }

    configurations_3d_lr_only = {
        i: ("3d_lowres", ) for i in configurations_all if "3d_lowres" in configurations_all[i]
    }

    configurations_2d_only = {
        i: ("2d", ) for i in configurations_all if "2d" in configurations_all[i]
    }

    num_gpus = 1
    exclude_hosts = "-R \"select[hname!='e230-dgx2-2']\" -R \"select[hname!='e230-dgx2-1']\""
    resources = ""
    gpu_requirements = f"-gpu num={num_gpus}:j_exclusive=yes:gmem=1G"#gmodel=NVIDIAA100_PCIE_40GB"
    queue = "-q gpu"
    preamble = "\". ~/load_env_torch224.sh && " # -L /bin/bash
<<<<<<< HEAD
    train_command = 'nnUNetv2_train'
=======
    train_command = 'nnUNet_results=${nnUNet_results}_unifiedDL_baseline2d nnUNetv2_train'
>>>>>>> 91e913c3

    folds = (0, )
    # use_this = configurations_2d_only
    use_this = configurations_2d_only
    # use_this = merge(use_this, configurations_3d_c_only)

    datasets = [3, 4, 5, 8, 10, 17, 27, 55, 220, 223]
    use_this = {i: use_this[i] for i in datasets}

    use_these_modules = {
        # 'nnUNetTrainer_newSpatialAug': ('nnUNetPlans',),
        # 'nnUNetTrainerBN': ('nnUNetPlans',),
        # 'nnUNetTrainer_newSpatialAug_withElDef_noPref': ('nnUNetPlans',),
        # 'nnUNetTrainer': ('nnUNetConvNextEncUNetPlans_smallks_and_shallow',),
        # 'nnUNetTrainer_convnextenc_regularconvblock': ('nnUNetPlans_convnext', 'nnUNetConvNextEncUNetPlans_smallks_and_shallow'),
        # 'nnUNetTrainer_newSpatialAug_withElDef2': ('nnUNetPlans',),
        # 'nnUNetTrainer_newSpatialAug_withElDef3': ('nnUNetPlans',),
        # 'nnUNetTrainer_newSpatialAug_noPref': ('nnUNetPlans',),
        # 'nnUNetTrainerDiceCELoss_noSmooth': ('nnUNetPlans',),
        # 'nnUNetTrainer_DASegOrd0': ('nnUNetPlans',),
        # 'nnUNetTrainerAdamW_WDe2': ('nnUNetPlans',),
        # 'nnUNetTrainerUMambaBot': ('nnUNetPlans',),
        # 'nnUNetTrainerUMambaEnc': ('nnUNetPlans',),
        # 'nnUNetTrainer_fasterDA': ('nnUNetPlans', 'nnUNetResEncUNetLPlans'),
<<<<<<< HEAD
        'nnUNetTrainer_noDummy2DDA': ('nnUNetResEncUNetMPlans', ),
        'nnUNetTrainer': ('nnUNetResEncUNetMPlans', ),
=======
        # 'nnUNetTrainer_noDummy2DDA': ('nnUNetResEncUNetMPlans', ),
        'nnUNetTrainer': ('nnUNetResEncUNetMPlans', ),
        # 'nnUNetTrainer_probabilisticOversampling_033': ('nnUNetResEncUNetMPlans', ),
        # 'nnUNetTrainer_probabilisticOversampling_010': ('nnUNetResEncUNetMPlans',),
>>>>>>> 91e913c3
        # BN
    }

    additional_arguments = f' -num_gpus {num_gpus} --disable_checkpointing'  # ''

    output_file = "/home/isensee/deleteme.txt"
    with open(output_file, 'w') as f:
        for tr in use_these_modules.keys():
            for p in use_these_modules[tr]:
                for dataset in use_this.keys():
                    for config in use_this[dataset]:
                        for fl in folds:
                            command = f'bsub {exclude_hosts} {resources} {queue} {gpu_requirements} {preamble} {train_command} {dataset} {config} {fl} -tr {tr} -p {p}'
                            if additional_arguments is not None and len(additional_arguments) > 0:
                                command += f' {additional_arguments}'
                            f.write(f'{command}\"\n')
<|MERGE_RESOLUTION|>--- conflicted
+++ resolved
@@ -60,11 +60,8 @@
     gpu_requirements = f"-gpu num={num_gpus}:j_exclusive=yes:gmem=1G"#gmodel=NVIDIAA100_PCIE_40GB"
     queue = "-q gpu"
     preamble = "\". ~/load_env_torch224.sh && " # -L /bin/bash
-<<<<<<< HEAD
     train_command = 'nnUNetv2_train'
-=======
-    train_command = 'nnUNet_results=${nnUNet_results}_unifiedDL_baseline2d nnUNetv2_train'
->>>>>>> 91e913c3
+
 
     folds = (0, )
     # use_this = configurations_2d_only
@@ -89,15 +86,10 @@
         # 'nnUNetTrainerUMambaBot': ('nnUNetPlans',),
         # 'nnUNetTrainerUMambaEnc': ('nnUNetPlans',),
         # 'nnUNetTrainer_fasterDA': ('nnUNetPlans', 'nnUNetResEncUNetLPlans'),
-<<<<<<< HEAD
-        'nnUNetTrainer_noDummy2DDA': ('nnUNetResEncUNetMPlans', ),
-        'nnUNetTrainer': ('nnUNetResEncUNetMPlans', ),
-=======
         # 'nnUNetTrainer_noDummy2DDA': ('nnUNetResEncUNetMPlans', ),
         'nnUNetTrainer': ('nnUNetResEncUNetMPlans', ),
         # 'nnUNetTrainer_probabilisticOversampling_033': ('nnUNetResEncUNetMPlans', ),
         # 'nnUNetTrainer_probabilisticOversampling_010': ('nnUNetResEncUNetMPlans',),
->>>>>>> 91e913c3
         # BN
     }
 
