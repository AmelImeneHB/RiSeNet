--- conflicted
+++ resolved
@@ -113,8 +113,6 @@
         'nnUNetTrainerAdam1en3': ('nnUNetPlans',),
         'nnUNetTrainerAdanCosAnneal': ('nnUNetPlans',),
         'nnUNetTrainerCosAnneal': ('nnUNetPlans',),
-<<<<<<< HEAD
-=======
         # 'nnUNetTrainerResEncUNet': ('nnUNetPlans',),
         'nnUNetTrainerCELoss': ('nnUNetPlans',),
         'nnUNetTrainerCELossLS01': ('nnUNetPlans',),
@@ -141,7 +139,6 @@
         'anon_nnUNetTrainer2': ('nnUNetPlans',),
         'anon_nnUNetTrainer1_dord0_sord0': ('nnUNetPlans',),
         'anon_nnUNetTrainer1_dord1_sord1': ('nnUNetPlans',),
->>>>>>> eef6169d
     }
     all_results_file= join(nnUNet_results, 'customDecResults.csv')
     datasets = [2, 3, 4, 17, 20, 24, 27, 38, 55, 64, 82]
